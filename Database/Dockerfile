FROM python:3.12-slim-bookworm

WORKDIR /api

RUN apt-get update && apt-get install -y \
    curl \
    && rm -rf /var/lib/apt/lists/*

<<<<<<< HEAD
COPY requirements.txt .
RUN pip install --user --no-cache-dir -r requirements.txt

FROM python:3.12-slim-bookworm AS final
WORKDIR /api

RUN apt-get update && apt-get install -y \
    curl \
    && rm -rf /var/lib/apt/lists/*

COPY --from=builder /root/.local /root/.local

=======
>>>>>>> 17a62cb1
COPY . .
RUN pip install --no-cache-dir -r requirements.txt

RUN mkdir -p /api/database

EXPOSE 8001

<<<<<<< HEAD
HEALTHCHECK --interval=30s --timeout=10s --start-period=60s --retries=3 \
  CMD curl -f http://localhost:8001/health || exit 1

CMD ["python", "main.py"]
=======
CMD ["python", "main.py"]




# FROM python:3.12-slim-bookworm AS builder

# WORKDIR /api

# RUN apt-get update && apt-get install -y \
#     curl \
#     && rm -rf /var/lib/apt/lists/*

# COPY requirements.txt .
# RUN pip install --user --no-cache-dir -r requirements.txt

# FROM python:3.12-slim-bookworm AS final
# WORKDIR /api
# COPY --from=builder /root/.local /root/.local

# COPY . .
# RUN mkdir -p /api/database

# EXPOSE 8001

# CMD ["python", "main.py"]
>>>>>>> 17a62cb1
<|MERGE_RESOLUTION|>--- conflicted
+++ resolved
@@ -6,7 +6,6 @@
     curl \
     && rm -rf /var/lib/apt/lists/*
 
-<<<<<<< HEAD
 COPY requirements.txt .
 RUN pip install --user --no-cache-dir -r requirements.txt
 
@@ -19,8 +18,6 @@
 
 COPY --from=builder /root/.local /root/.local
 
-=======
->>>>>>> 17a62cb1
 COPY . .
 RUN pip install --no-cache-dir -r requirements.txt
 
@@ -28,12 +25,9 @@
 
 EXPOSE 8001
 
-<<<<<<< HEAD
 HEALTHCHECK --interval=30s --timeout=10s --start-period=60s --retries=3 \
   CMD curl -f http://localhost:8001/health || exit 1
 
-CMD ["python", "main.py"]
-=======
 CMD ["python", "main.py"]
 
 
@@ -59,5 +53,4 @@
 
 # EXPOSE 8001
 
-# CMD ["python", "main.py"]
->>>>>>> 17a62cb1
+# CMD ["python", "main.py"]